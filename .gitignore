
# Binaries for programs and plugins
*.exe
*.exe~
*.dll
*.so
*.dylib
bin
testbin/*
Dockerfile.cross

# Test binary, build with `go test -c`
*.test

# Output of the go coverage tool, specifically when used with LiteIDE
*.out

# Kubernetes Generated files - skip generated files, except for vendored files

!vendor/**/zz_generated.*

# editor and IDE paraphernalia
.idea
*.swp
*.swo
*~

<<<<<<< HEAD
# releases
dist/
=======
# Dev
/config/

# Chart dependencies
**/charts/*.tgz
.history
/public
>>>>>>> 4d36a028
<|MERGE_RESOLUTION|>--- conflicted
+++ resolved
@@ -25,15 +25,13 @@
 *.swo
 *~
 
-<<<<<<< HEAD
 # releases
 dist/
-=======
+
 # Dev
 /config/
 
 # Chart dependencies
 **/charts/*.tgz
 .history
-/public
->>>>>>> 4d36a028
+/public